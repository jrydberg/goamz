//
// goamz - Go packages to interact with the Amazon Web Services.
//
//   https://wiki.ubuntu.com/goamz
//
// Copyright (c) 2011 Canonical Ltd.
//
// Written by Gustavo Niemeyer <gustavo.niemeyer@canonical.com>
//
package aws

import (
	"encoding/xml"
	"errors"
	"fmt"
	"net/http"
	"net/url"
	"os"
	"time"
)

// Defines the valid signers
const (
	V2Signature = iota
	V4Signature = iota
)

// Defines the service endpoint and correct Signer implementation to use
// to sign requests for this endpoint
type ServiceInfo struct {
	Endpoint string
	Signer   uint
}

// Region defines the URLs where AWS services may be accessed.
//
// See http://goo.gl/d8BP1 for more details.
type Region struct {
<<<<<<< HEAD
	Name                 string // the canonical name of this region.
	EC2Endpoint          string
	S3Endpoint           string
	S3BucketEndpoint     string // Not needed by AWS S3. Use ${bucket} for bucket name.
	S3LocationConstraint bool   // true if this region requires a LocationConstraint declaration.
	S3LowercaseBucket    bool   // true if the region requires bucket names to be lower case.
	SDBEndpoint          string
	SNSEndpoint          string
	SQSEndpoint          string
	IAMEndpoint          string
  ELBEndpoint          string
	DynamoDBEndpoint     string
}

var USEast = Region{
	"us-east-1",
	"https://ec2.us-east-1.amazonaws.com",
	"https://s3.amazonaws.com",
	"",
	false,
	false,
	"https://sdb.amazonaws.com",
	"https://sns.us-east-1.amazonaws.com",
	"https://sqs.us-east-1.amazonaws.com",
	"https://iam.amazonaws.com",
  "https://elasticloadbalancing.amazonaws.com",
	"https://dynamodb.us-east-1.amazonaws.com",
}

var USWest = Region{
	"us-west-1",
	"https://ec2.us-west-1.amazonaws.com",
	"https://s3-us-west-1.amazonaws.com",
	"",
	true,
	true,
	"https://sdb.us-west-1.amazonaws.com",
	"https://sns.us-west-1.amazonaws.com",
	"https://sqs.us-west-1.amazonaws.com",
	"https://iam.amazonaws.com",
  "https://elasticloadbalancing.amazonaws.com",
	"https://dynamodb.us-west-1.amazonaws.com",
}

var USWest2 = Region{
	"us-west-2",
	"https://ec2.us-west-2.amazonaws.com",
	"https://s3-us-west-2.amazonaws.com",
	"",
	true,
	true,
	"https://sdb.us-west-2.amazonaws.com",
	"https://sns.us-west-2.amazonaws.com",
	"https://sqs.us-west-2.amazonaws.com",
	"https://iam.amazonaws.com",
  "https://elasticloadbalancing.amazonaws.com",
	"https://dynamodb.us-west-2.amazonaws.com",
}

var EUWest = Region{
	"eu-west-1",
	"https://ec2.eu-west-1.amazonaws.com",
	"https://s3-eu-west-1.amazonaws.com",
	"",
	true,
	true,
	"https://sdb.eu-west-1.amazonaws.com",
	"https://sns.eu-west-1.amazonaws.com",
	"https://sqs.eu-west-1.amazonaws.com",
	"https://iam.amazonaws.com",
  "https://elasticloadbalancing.amazonaws.com",
	"https://dynamodb.eu-west-1.amazonaws.com",
}

var APSoutheast = Region{
	"ap-southeast-1",
	"https://ec2.ap-southeast-1.amazonaws.com",
	"https://s3-ap-southeast-1.amazonaws.com",
	"",
	true,
	true,
	"https://sdb.ap-southeast-1.amazonaws.com",
	"https://sns.ap-southeast-1.amazonaws.com",
	"https://sqs.ap-southeast-1.amazonaws.com",
	"https://iam.amazonaws.com",
  "https://elasticloadbalancing.amazonaws.com",
	"https://dynamodb.ap-southeast-1.amazonaws.com",
}

var APSoutheast2 = Region{
	"ap-southeast-2",
	"https://ec2.ap-southeast-2.amazonaws.com",
	"https://s3-ap-southeast-2.amazonaws.com",
	"",
	true,
	true,
	"https://sdb.ap-southeast-2.amazonaws.com",
	"https://sns.ap-southeast-2.amazonaws.com",
	"https://sqs.ap-southeast-2.amazonaws.com",
	"https://iam.amazonaws.com",
  "https://elasticloadbalancing.amazonaws.com",
	"https://dynamodb.ap-southeast-2.amazonaws.com",
}

var APNortheast = Region{
	"ap-northeast-1",
	"https://ec2.ap-northeast-1.amazonaws.com",
	"https://s3-ap-northeast-1.amazonaws.com",
	"",
	true,
	true,
	"https://sdb.ap-northeast-1.amazonaws.com",
	"https://sns.ap-northeast-1.amazonaws.com",
	"https://sqs.ap-northeast-1.amazonaws.com",
	"https://iam.amazonaws.com",
  "https://elasticloadbalancing.amazonaws.com",
	"https://dynamodb.ap-northeast-1.amazonaws.com",
}

var SAEast = Region{
	"sa-east-1",
	"https://ec2.sa-east-1.amazonaws.com",
	"https://s3-sa-east-1.amazonaws.com",
	"",
	true,
	true,
	"https://sdb.sa-east-1.amazonaws.com",
	"https://sns.sa-east-1.amazonaws.com",
	"https://sqs.sa-east-1.amazonaws.com",
	"https://iam.amazonaws.com",
  "https://elasticloadbalancing.amazonaws.com",
	"https://dynamodb.sa-east-1.amazonaws.com",
=======
	Name                   string // the canonical name of this region.
	EC2Endpoint            string
	S3Endpoint             string
	S3BucketEndpoint       string // Not needed by AWS S3. Use ${bucket} for bucket name.
	S3LocationConstraint   bool   // true if this region requires a LocationConstraint declaration.
	S3LowercaseBucket      bool   // true if the region requires bucket names to be lower case.
	SDBEndpoint            string
	SNSEndpoint            string
	SQSEndpoint            string
	IAMEndpoint            string
	DynamoDBEndpoint       string
	CloudWatchServicepoint ServiceInfo
>>>>>>> 7168305b
}

var Regions = map[string]Region{
	APNortheast.Name:  APNortheast,
	APSoutheast.Name:  APSoutheast,
	APSoutheast2.Name: APSoutheast2,
	EUWest.Name:       EUWest,
	USEast.Name:       USEast,
	USWest.Name:       USWest,
	USWest2.Name:      USWest2,
	SAEast.Name:       SAEast,
}

// Designates a signer interface suitable for signing AWS requests, params
// should be appropriately encoded for the request before signing.
//
// A signer should be initialized with Auth and the appropriate endpoint.
type Signer interface {
	Sign(method, path string, params map[string]string)
}

// An AWS Service interface with the API to query the AWS service
//
// Supplied as an easy way to mock out service calls during testing.
type AWSService interface {
	// Queries the AWS service at a given method/path with the params and
	// returns an http.Response and error
	Query(method, path string, params map[string]string) (*http.Response, error)
	// Builds an error given an XML payload in the http.Response, can be used
	// to process an error if the status code is not 200 for example.
	BuildError(r *http.Response) error
}

// Implements a Server Query/Post API to easily query AWS services and build
// errors when desired
type Service struct {
	service ServiceInfo
	signer  Signer
}

// Create a base set of params for an action
func MakeParams(action string) map[string]string {
	params := make(map[string]string)
	params["Action"] = action
	return params
}

// Create a new AWS server to handle making requests
func NewService(auth Auth, service ServiceInfo) (s *Service, err error) {
	var signer Signer
	if service.Signer == V2Signature {
		signer, err = NewV2Signer(auth, service)
	}
	if err != nil {
		return
	}
	s = &Service{service: service, signer: signer}
	return
}

func (s *Service) Query(method, path string, params map[string]string) (resp *http.Response, err error) {
	params["Timestamp"] = time.Now().UTC().Format(time.RFC3339)
	u, err := url.Parse(s.service.Endpoint)
	if err != nil {
		return nil, err
	}
	u.Path = path

	s.signer.Sign(method, path, params)
	if method == "GET" {
		u.RawQuery = multimap(params).Encode()
		resp, err = http.Get(u.String())
	} else if method == "POST" {
		resp, err = http.PostForm(u.String(), multimap(params))
	}
	return
}

func (s *Service) BuildError(r *http.Response) error {
	errors := ErrorResponse{}
	xml.NewDecoder(r.Body).Decode(&errors)
	var err Error
	err = errors.Errors
	err.RequestId = errors.RequestId
	err.StatusCode = r.StatusCode
	if err.Message == "" {
		err.Message = r.Status
	}
	return &err
}

type ErrorResponse struct {
	Errors    Error  `xml:"Error"`
	RequestId string // A unique ID for tracking the request
}

type Error struct {
	StatusCode int
	Type       string
	Code       string
	Message    string
	RequestId  string
}

func (err *Error) Error() string {
	return fmt.Sprintf("Type: %s, Code: %s, Message: %s",
		err.Type, err.Code, err.Message,
	)
}

type Auth struct {
	AccessKey, SecretKey string
}

// ResponseMetadata
type ResponseMetadata struct {
	RequestId string // A unique ID for tracking the request
}

type BaseResponse struct {
	ResponseMetadata ResponseMetadata
}

var unreserved = make([]bool, 128)
var hex = "0123456789ABCDEF"

func init() {
	// RFC3986
	u := "ABCDEFGHIJKLMNOPQRSTUVWXYZabcdefghijklmnopqrstuvwxyz01234567890-_.~"
	for _, c := range u {
		unreserved[c] = true
	}
}

func multimap(p map[string]string) url.Values {
	q := make(url.Values, len(p))
	for k, v := range p {
		q[k] = []string{v}
	}
	return q
}

// EnvAuth creates an Auth based on environment information.
// The AWS_ACCESS_KEY_ID and AWS_SECRET_ACCESS_KEY environment
// variables are used.
func EnvAuth() (auth Auth, err error) {
	auth.AccessKey = os.Getenv("AWS_ACCESS_KEY_ID")
	auth.SecretKey = os.Getenv("AWS_SECRET_ACCESS_KEY")
	if auth.AccessKey == "" {
		err = errors.New("AWS_ACCESS_KEY_ID not found in environment")
	}
	if auth.SecretKey == "" {
		err = errors.New("AWS_SECRET_ACCESS_KEY not found in environment")
	}
	return
}

// Encode takes a string and URI-encodes it in a way suitable
// to be used in AWS signatures.
func Encode(s string) string {
	encode := false
	for i := 0; i != len(s); i++ {
		c := s[i]
		if c > 127 || !unreserved[c] {
			encode = true
			break
		}
	}
	if !encode {
		return s
	}
	e := make([]byte, len(s)*3)
	ei := 0
	for i := 0; i != len(s); i++ {
		c := s[i]
		if c > 127 || !unreserved[c] {
			e[ei] = '%'
			e[ei+1] = hex[c>>4]
			e[ei+2] = hex[c&0xF]
			ei += 3
		} else {
			e[ei] = c
			ei += 1
		}
	}
	return string(e[:ei])
}<|MERGE_RESOLUTION|>--- conflicted
+++ resolved
@@ -36,140 +36,6 @@
 //
 // See http://goo.gl/d8BP1 for more details.
 type Region struct {
-<<<<<<< HEAD
-	Name                 string // the canonical name of this region.
-	EC2Endpoint          string
-	S3Endpoint           string
-	S3BucketEndpoint     string // Not needed by AWS S3. Use ${bucket} for bucket name.
-	S3LocationConstraint bool   // true if this region requires a LocationConstraint declaration.
-	S3LowercaseBucket    bool   // true if the region requires bucket names to be lower case.
-	SDBEndpoint          string
-	SNSEndpoint          string
-	SQSEndpoint          string
-	IAMEndpoint          string
-  ELBEndpoint          string
-	DynamoDBEndpoint     string
-}
-
-var USEast = Region{
-	"us-east-1",
-	"https://ec2.us-east-1.amazonaws.com",
-	"https://s3.amazonaws.com",
-	"",
-	false,
-	false,
-	"https://sdb.amazonaws.com",
-	"https://sns.us-east-1.amazonaws.com",
-	"https://sqs.us-east-1.amazonaws.com",
-	"https://iam.amazonaws.com",
-  "https://elasticloadbalancing.amazonaws.com",
-	"https://dynamodb.us-east-1.amazonaws.com",
-}
-
-var USWest = Region{
-	"us-west-1",
-	"https://ec2.us-west-1.amazonaws.com",
-	"https://s3-us-west-1.amazonaws.com",
-	"",
-	true,
-	true,
-	"https://sdb.us-west-1.amazonaws.com",
-	"https://sns.us-west-1.amazonaws.com",
-	"https://sqs.us-west-1.amazonaws.com",
-	"https://iam.amazonaws.com",
-  "https://elasticloadbalancing.amazonaws.com",
-	"https://dynamodb.us-west-1.amazonaws.com",
-}
-
-var USWest2 = Region{
-	"us-west-2",
-	"https://ec2.us-west-2.amazonaws.com",
-	"https://s3-us-west-2.amazonaws.com",
-	"",
-	true,
-	true,
-	"https://sdb.us-west-2.amazonaws.com",
-	"https://sns.us-west-2.amazonaws.com",
-	"https://sqs.us-west-2.amazonaws.com",
-	"https://iam.amazonaws.com",
-  "https://elasticloadbalancing.amazonaws.com",
-	"https://dynamodb.us-west-2.amazonaws.com",
-}
-
-var EUWest = Region{
-	"eu-west-1",
-	"https://ec2.eu-west-1.amazonaws.com",
-	"https://s3-eu-west-1.amazonaws.com",
-	"",
-	true,
-	true,
-	"https://sdb.eu-west-1.amazonaws.com",
-	"https://sns.eu-west-1.amazonaws.com",
-	"https://sqs.eu-west-1.amazonaws.com",
-	"https://iam.amazonaws.com",
-  "https://elasticloadbalancing.amazonaws.com",
-	"https://dynamodb.eu-west-1.amazonaws.com",
-}
-
-var APSoutheast = Region{
-	"ap-southeast-1",
-	"https://ec2.ap-southeast-1.amazonaws.com",
-	"https://s3-ap-southeast-1.amazonaws.com",
-	"",
-	true,
-	true,
-	"https://sdb.ap-southeast-1.amazonaws.com",
-	"https://sns.ap-southeast-1.amazonaws.com",
-	"https://sqs.ap-southeast-1.amazonaws.com",
-	"https://iam.amazonaws.com",
-  "https://elasticloadbalancing.amazonaws.com",
-	"https://dynamodb.ap-southeast-1.amazonaws.com",
-}
-
-var APSoutheast2 = Region{
-	"ap-southeast-2",
-	"https://ec2.ap-southeast-2.amazonaws.com",
-	"https://s3-ap-southeast-2.amazonaws.com",
-	"",
-	true,
-	true,
-	"https://sdb.ap-southeast-2.amazonaws.com",
-	"https://sns.ap-southeast-2.amazonaws.com",
-	"https://sqs.ap-southeast-2.amazonaws.com",
-	"https://iam.amazonaws.com",
-  "https://elasticloadbalancing.amazonaws.com",
-	"https://dynamodb.ap-southeast-2.amazonaws.com",
-}
-
-var APNortheast = Region{
-	"ap-northeast-1",
-	"https://ec2.ap-northeast-1.amazonaws.com",
-	"https://s3-ap-northeast-1.amazonaws.com",
-	"",
-	true,
-	true,
-	"https://sdb.ap-northeast-1.amazonaws.com",
-	"https://sns.ap-northeast-1.amazonaws.com",
-	"https://sqs.ap-northeast-1.amazonaws.com",
-	"https://iam.amazonaws.com",
-  "https://elasticloadbalancing.amazonaws.com",
-	"https://dynamodb.ap-northeast-1.amazonaws.com",
-}
-
-var SAEast = Region{
-	"sa-east-1",
-	"https://ec2.sa-east-1.amazonaws.com",
-	"https://s3-sa-east-1.amazonaws.com",
-	"",
-	true,
-	true,
-	"https://sdb.sa-east-1.amazonaws.com",
-	"https://sns.sa-east-1.amazonaws.com",
-	"https://sqs.sa-east-1.amazonaws.com",
-	"https://iam.amazonaws.com",
-  "https://elasticloadbalancing.amazonaws.com",
-	"https://dynamodb.sa-east-1.amazonaws.com",
-=======
 	Name                   string // the canonical name of this region.
 	EC2Endpoint            string
 	S3Endpoint             string
@@ -180,9 +46,9 @@
 	SNSEndpoint            string
 	SQSEndpoint            string
 	IAMEndpoint            string
+	ELBEndpoint            string
 	DynamoDBEndpoint       string
 	CloudWatchServicepoint ServiceInfo
->>>>>>> 7168305b
 }
 
 var Regions = map[string]Region{
