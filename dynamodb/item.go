--- conflicted
+++ resolved
@@ -245,7 +245,10 @@
 		q.AddExpected(expected)
 	}
 
-<<<<<<< HEAD
+	if condition != nil {
+		q.AddConditionExpression(condition)
+	}
+
 	jsonResponse, err := t.runPutItemQuery(q)
 	if err != nil {
 		return false, err
@@ -285,12 +288,6 @@
 }
 
 func (t *Table) runPutItemQuery(q Query) ([]byte, error) {
-=======
-	if condition != nil {
-		q.AddConditionExpression(condition)
-	}
-
->>>>>>> 94dcbd2b
 	var jsonResponse []byte
 	var err error
 	// based on:
@@ -336,15 +333,11 @@
 		q.AddExpected(expected)
 	}
 
-<<<<<<< HEAD
-	jsonResponse, err := t.runDeleteItemQuery(q)
-=======
 	if condition != nil {
 		q.AddConditionExpression(condition)
 	}
 
-	jsonResponse, err := t.Server.queryServer(target("DeleteItem"), q)
->>>>>>> 94dcbd2b
+	jsonResponse, err := t.runDeleteItemQuery(q)
 
 	if err != nil {
 		return false, err
