--- conflicted
+++ resolved
@@ -56,12 +56,7 @@
 	return itemCount, nil
 }
 
-<<<<<<< HEAD
 func (t *Table) QueryTable(q *Query) ([]map[string]*Attribute, *Key, error) {
-
-=======
-func RunQuery(q *Query, t *Table) ([]map[string]*Attribute, error) {
->>>>>>> ccea743e
 	jsonResponse, err := t.Server.queryServer("DynamoDB_20120810.Query", q)
 	if err != nil {
 		return nil, nil, err
@@ -98,7 +93,7 @@
 
 }
 
-func runQuery(q *Query, t *Table) ([]map[string]*Attribute, error) {
+func RunQuery(q *Query, t *Table) ([]map[string]*Attribute, error) {
 
 	result, _, err := t.QueryTable(q)
 
